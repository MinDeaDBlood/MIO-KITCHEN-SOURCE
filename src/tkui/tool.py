--- conflicted
+++ resolved
@@ -4951,15 +4951,9 @@
         
     # Новый метод-обработчик, вызываемый при смене проекта
     def _on_project_change(self, *args):
-<<<<<<< HEAD
-        """Вызывается автоматически при изменении current_project_name."""
-        # Проверяем, существует ли метод hd и сам виджет перед вызовом
-        if hasattr(self, 'hd') and callable(self.hd):
-=======
          """Is called automatically when current_project_name is changed."""
         # Check if the hd method exists and the widget itself before calling
          if hasattr(self, 'hd') and callable(self.hd):
->>>>>>> 09954ae9
              if self.winfo_exists():
                  # Вызов hd() обновит список разделов для нового проекта,
                  # учитывая текущий режим (Unpack/Pack)
